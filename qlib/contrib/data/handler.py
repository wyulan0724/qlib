--- conflicted
+++ resolved
@@ -207,11 +207,8 @@
         learn_processors=_DEFAULT_LEARN_PROCESSORS,
         fit_start_time=None,
         fit_end_time=None,
-<<<<<<< HEAD
         process_type=DataHandlerLP.PTYPE_A
-=======
         **kwargs,
->>>>>>> c8355f9f
     ):
         infer_processors = check_transform_proc(infer_processors, fit_start_time, fit_end_time)
         learn_processors = check_transform_proc(learn_processors, fit_start_time, fit_end_time)
