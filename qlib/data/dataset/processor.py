# Copyright (c) Microsoft Corporation.
# Licensed under the MIT License.

import abc
from typing import Union, Text, Optional
import numpy as np
import pandas as pd

from qlib.utils.data import robust_zscore, zscore
from ...constant import EPS
from .utils import fetch_df_by_index
from ...utils.serial import Serializable
from ...utils.paral import datetime_groupby_apply
from qlib.data.inst_processor import InstProcessor
from qlib.data import D


def get_group_columns(df: pd.DataFrame, group: Union[Text, None]):
    """
    get a group of columns from multi-index columns DataFrame

    Parameters
    ----------
    df : pd.DataFrame
        with multi of columns.
    group : str
        the name of the feature group, i.e. the first level value of the group index.
    """
    if group is None:
        return df.columns
    else:
        return df.columns[df.columns.get_loc(group)]


class Processor(Serializable):
    def fit(self, df: pd.DataFrame = None):
        """
        learn data processing parameters

        Parameters
        ----------
        df : pd.DataFrame
            When we fit and process data with processor one by one. The fit function reiles on the output of previous
            processor, i.e. `df`.

        """

    @abc.abstractmethod
    def __call__(self, df: pd.DataFrame):
        """
        process the data

        NOTE: **The processor could change the content of `df` inplace !!!!! **
        User should keep a copy of data outside

        Parameters
        ----------
        df : pd.DataFrame
            The raw_df of handler or result from previous processor.
        """

    def is_for_infer(self) -> bool:
        """
        Is this processor usable for inference
        Some processors are not usable for inference.

        Returns
        -------
        bool:
            if it is usable for infenrece.
        """
        return True

    def readonly(self) -> bool:
        """
        Does the processor treat the input data readonly (i.e. does not write the input data) when processing

        Knowning the readonly information is helpful to the Handler to avoid uncessary copy
        """
        return False

    def config(self, **kwargs):
        attr_list = {"fit_start_time", "fit_end_time"}
        for k, v in kwargs.items():
            if k in attr_list and hasattr(self, k):
                setattr(self, k, v)

        for attr in attr_list:
            if attr in kwargs:
                kwargs.pop(attr)
        super().config(**kwargs)


class DropnaProcessor(Processor):
    def __init__(self, fields_group=None):
        self.fields_group = fields_group

    def __call__(self, df):
        return df.dropna(subset=get_group_columns(df, self.fields_group))

    def readonly(self):
        return True


class DropnaLabel(DropnaProcessor):
    def __init__(self, fields_group="label"):
        super().__init__(fields_group=fields_group)

    def is_for_infer(self) -> bool:
        """The samples are dropped according to label. So it is not usable for inference"""
        return False


class DropCol(Processor):
    def __init__(self, col_list=[]):
        self.col_list = col_list

    def __call__(self, df):
        if isinstance(df.columns, pd.MultiIndex):
            mask = df.columns.get_level_values(-1).isin(self.col_list)
        else:
            mask = df.columns.isin(self.col_list)
        return df.loc[:, ~mask]

    def readonly(self):
        return True


class FilterCol(Processor):
    def __init__(self, fields_group="feature", col_list=[]):
        self.fields_group = fields_group
        self.col_list = col_list

    def __call__(self, df):
        cols = get_group_columns(df, self.fields_group)
        all_cols = df.columns
        diff_cols = np.setdiff1d(
            all_cols.get_level_values(-1), cols.get_level_values(-1))
        self.col_list = np.union1d(diff_cols, self.col_list)
        mask = df.columns.get_level_values(-1).isin(self.col_list)
        return df.loc[:, mask]

    def readonly(self):
        return True


class TanhProcess(Processor):
    """Use tanh to process noise data"""

    def __call__(self, df):
        def tanh_denoise(data):
            mask = data.columns.get_level_values(1).str.contains("LABEL")
            col = df.columns[~mask]
            data[col] = data[col] - 1
            data[col] = np.tanh(data[col])

            return data

        return tanh_denoise(df)


# class ProcessInf(Processor):
#     """Process infinity"""

#     def __call__(self, df):
#         def replace_inf(data):
#             def process_inf(df):
#                 for col in df.columns:
#                     # FIXME: Such behavior is very weird
#                     df[col] = df[col].replace(
#                         [np.inf, -np.inf], df[col][~np.isinf(df[col])].mean())
#                 return df

#             data = datetime_groupby_apply(data, process_inf)
#             data.sort_index(inplace=True)
#             return data
#         return replace_inf(df)

class ProcessInf(Processor):
    """Process infinity values in dataframe by replacing them with the mean of non-infinite values"""

    def __call__(self, df):
        def process_inf(df):
            for col in df.columns:
                # 首先檢查列是否包含無窮值
                if np.isinf(df[col]).any():
                    # 獲取非無窮值
                    non_inf_values = df[col][~np.isinf(df[col])]
                    # 只有在有非無窮值的情況下才計算均值
                    if len(non_inf_values) > 0:
                        mean_value = non_inf_values.mean()
                        # 替換無窮值為均值
                        df[col] = df[col].replace(
                            [np.inf, -np.inf], mean_value)
                    else:
                        # 如果列全是無窮值，則替換為 NaN
                        df[col] = df[col].replace([np.inf, -np.inf], np.nan)
            return df

        # 應用 datetime_groupby_apply 函數處理數據
        processed_df = datetime_groupby_apply(df, process_inf)
        processed_df.sort_index(inplace=True)
        return processed_df


class Fillna(Processor):
    """Process NaN"""

    def __init__(self, fields_group=None, fill_value=0):
        self.fields_group = fields_group
        self.fill_value = fill_value

    def __call__(self, df):
        if self.fields_group is None:
            df.fillna(self.fill_value, inplace=True)
        else:
            # this implementation is extremely slow
            # df.fillna({col: self.fill_value for col in cols}, inplace=True)
<<<<<<< HEAD

            # # So we use numpy to accelerate filling values
            # nan_select = np.isnan(df.values)
            # nan_select[:, ~df.columns.isin(cols)] = False
            # df.values[nan_select] = self.fill_value
            df_values = df[cols].to_numpy()
            nan_select = np.isnan(df_values)
            df_values[nan_select] = self.fill_value
            df.loc[:, cols] = df_values
=======
            df[self.fields_group] = df[self.fields_group].fillna(self.fill_value)
>>>>>>> 320bd65e
        return df


class MinMaxNorm(Processor):
    def __init__(self, fit_start_time, fit_end_time, fields_group=None):
        # NOTE: correctly set the `fit_start_time` and `fit_end_time` is very important !!!
        # `fit_end_time` **must not** include any information from the test data!!!
        self.fit_start_time = fit_start_time
        self.fit_end_time = fit_end_time
        self.fields_group = fields_group

    def fit(self, df: pd.DataFrame = None):
        df = fetch_df_by_index(
            df, slice(self.fit_start_time, self.fit_end_time), level="datetime")
        cols = get_group_columns(df, self.fields_group)
        self.min_val = np.nanmin(df[cols].values, axis=0)
        self.max_val = np.nanmax(df[cols].values, axis=0)
        self.ignore = self.min_val == self.max_val
        # To improve the speed, we set the value of `min_val` to `0` for the columns that do not need to be processed,
        # and the value of `max_val` to `1`, when using `(x - min_val) / (max_val - min_val)` for uniform calculation,
        # the columns that do not need to be processed will be calculated by `(x - 0) / (1 - 0)`,
        # as you can see, the columns that do not need to be processed, will not be affected.
        for _i, _con in enumerate(self.ignore):
            if _con:
                self.min_val[_i] = 0
                self.max_val[_i] = 1
        self.cols = cols

    def __call__(self, df):
        def normalize(x, min_val=self.min_val, max_val=self.max_val):
            return (x - min_val) / (max_val - min_val)

        df.loc(axis=1)[self.cols] = normalize(df[self.cols].values)
        return df


class ZScoreNorm(Processor):
    """ZScore Normalization"""

    def __init__(self, fit_start_time, fit_end_time, fields_group=None):
        # NOTE: correctly set the `fit_start_time` and `fit_end_time` is very important !!!
        # `fit_end_time` **must not** include any information from the test data!!!
        self.fit_start_time = fit_start_time
        self.fit_end_time = fit_end_time
        self.fields_group = fields_group

    def fit(self, df: pd.DataFrame = None):
        df = fetch_df_by_index(
            df, slice(self.fit_start_time, self.fit_end_time), level="datetime")
        cols = get_group_columns(df, self.fields_group)
        self.mean_train = np.nanmean(df[cols].values, axis=0)
        self.std_train = np.nanstd(df[cols].values, axis=0)
        self.ignore = self.std_train == 0
        # To improve the speed, we set the value of `std_train` to `1` for the columns that do not need to be processed,
        # and the value of `mean_train` to `0`, when using `(x - mean_train) / std_train` for uniform calculation,
        # the columns that do not need to be processed will be calculated by `(x - 0) / 1`,
        # as you can see, the columns that do not need to be processed, will not be affected.
        for _i, _con in enumerate(self.ignore):
            if _con:
                self.std_train[_i] = 1
                self.mean_train[_i] = 0
        self.cols = cols

    def __call__(self, df):
        def normalize(x, mean_train=self.mean_train, std_train=self.std_train):
            return (x - mean_train) / std_train

        df.loc(axis=1)[self.cols] = normalize(df[self.cols].values)
        return df


class RobustZScoreNorm(Processor):
    """Robust ZScore Normalization

    Use robust statistics for Z-Score normalization:
        mean(x) = median(x)
        std(x) = MAD(x) * 1.4826

    Reference:
        https://en.wikipedia.org/wiki/Median_absolute_deviation.
    """

    def __init__(self, fit_start_time, fit_end_time, fields_group=None, clip_outlier=True):
        # NOTE: correctly set the `fit_start_time` and `fit_end_time` is very important !!!
        # `fit_end_time` **must not** include any information from the test data!!!
        self.fit_start_time = fit_start_time
        self.fit_end_time = fit_end_time
        self.fields_group = fields_group
        self.clip_outlier = clip_outlier

    def fit(self, df: pd.DataFrame = None):
        df = fetch_df_by_index(
            df, slice(self.fit_start_time, self.fit_end_time), level="datetime")
        self.cols = get_group_columns(df, self.fields_group)
        X = df[self.cols].values
        self.mean_train = np.nanmedian(X, axis=0)
        self.std_train = np.nanmedian(np.abs(X - self.mean_train), axis=0)
        self.std_train += EPS
        self.std_train *= 1.4826

    def __call__(self, df):
        X = df[self.cols]
        X -= self.mean_train
        X /= self.std_train
        if self.clip_outlier:
            X = np.clip(X, -3, 3)
        df[self.cols] = X
        return df


class CSZScoreNorm(Processor):
    """Cross Sectional ZScore Normalization"""

    def __init__(self, fields_group=None, method="zscore"):
        self.fields_group = fields_group
        if method == "zscore":
            self.zscore_func = zscore
        elif method == "robust":
            self.zscore_func = robust_zscore
        else:
            raise NotImplementedError(f"This type of input is not supported")

    def __call__(self, df):
        # try not modify original dataframe
        if not isinstance(self.fields_group, list):
            self.fields_group = [self.fields_group]
        # depress warning by references:
        # https://stackoverflow.com/questions/20625582/how-to-deal-with-settingwithcopywarning-in-pandas
        # https://pandas.pydata.org/pandas-docs/stable/user_guide/options.html#getting-and-setting-options
        with pd.option_context("mode.chained_assignment", None):
            for g in self.fields_group:
                cols = get_group_columns(df, g)
                df[cols] = df[cols].groupby(
                    "datetime", group_keys=False).apply(self.zscore_func)
        return df


class CSRankNorm(Processor):
    """
    Cross Sectional Rank Normalization.
    "Cross Sectional" is often used to describe data operations.
    The operations across different stocks are often called Cross Sectional Operation.

    For example, CSRankNorm is an operation that grouping the data by each day and rank `across` all the stocks in each day.

    Explanation about 3.46 & 0.5

    .. code-block:: python

        import numpy as np
        import pandas as pd
        x = np.random.random(10000)  # for any variable
        x_rank = pd.Series(x).rank(pct=True)  # if it is converted to rank, it will be a uniform distributed
        x_rank_norm = (x_rank - x_rank.mean()) / x_rank.std()  # Normally, we will normalize it to make it like normal distribution

        x_rank.mean()   # accounts for 0.5
        1 / x_rank.std()  # accounts for 3.46

    """

    def __init__(self, fields_group=None):
        self.fields_group = fields_group

    def __call__(self, df):
        # try not modify original dataframe
        cols = get_group_columns(df, self.fields_group)
        t = df[cols].groupby("datetime").rank(pct=True)
        t -= 0.5
        t *= 3.46  # NOTE: towards unit std
        df[cols] = t
        return df


class CSZFillna(Processor):
    """Cross Sectional Fill Nan"""

    def __init__(self, fields_group=None):
        self.fields_group = fields_group

    def __call__(self, df):
        cols = get_group_columns(df, self.fields_group)
        df[cols] = df[cols].groupby("datetime", group_keys=False).apply(
            lambda x: x.fillna(x.mean()))
        return df


class HashStockFormat(Processor):
    """Process the storage of from df into hasing stock format"""

    def __call__(self, df: pd.DataFrame):
        from .storage import HashingStockStorage  # pylint: disable=C0415

        return HashingStockStorage.from_df(df)


class TimeRangeFlt(InstProcessor):
    """
    This is a filter to filter stock.
    Only keep the data that exist from start_time to end_time (the existence in the middle is not checked.)
    WARNING:  It may induce leakage!!!
    """

    def __init__(
        self,
        start_time: Optional[Union[pd.Timestamp, str]] = None,
        end_time: Optional[Union[pd.Timestamp, str]] = None,
        freq: str = "day",
    ):
        """
        Parameters
        ----------
        start_time : Optional[Union[pd.Timestamp, str]]
            The data must start earlier (or equal) than `start_time`
            None indicates data will not be filtered based on `start_time`
        end_time : Optional[Union[pd.Timestamp, str]]
            similar to start_time
        freq : str
            The frequency of the calendar
        """
        # Align to calendar before filtering
        cal = D.calendar(start_time=start_time, end_time=end_time, freq=freq)
        self.start_time = None if start_time is None else cal[0]
        self.end_time = None if end_time is None else cal[-1]

    def __call__(self, df: pd.DataFrame, instrument, *args, **kwargs):
        if (
            df.empty
            or (self.start_time is None or df.index.min() <= self.start_time)
            and (self.end_time is None or df.index.max() >= self.end_time)
        ):
            return df
        return df.head(0)<|MERGE_RESOLUTION|>--- conflicted
+++ resolved
@@ -216,19 +216,8 @@
         else:
             # this implementation is extremely slow
             # df.fillna({col: self.fill_value for col in cols}, inplace=True)
-<<<<<<< HEAD
-
-            # # So we use numpy to accelerate filling values
-            # nan_select = np.isnan(df.values)
-            # nan_select[:, ~df.columns.isin(cols)] = False
-            # df.values[nan_select] = self.fill_value
-            df_values = df[cols].to_numpy()
-            nan_select = np.isnan(df_values)
-            df_values[nan_select] = self.fill_value
-            df.loc[:, cols] = df_values
-=======
-            df[self.fields_group] = df[self.fields_group].fillna(self.fill_value)
->>>>>>> 320bd65e
+            df[self.fields_group] = df[self.fields_group].fillna(
+                self.fill_value)
         return df
 
 
